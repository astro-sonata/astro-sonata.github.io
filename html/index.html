--- conflicted
+++ resolved
@@ -70,14 +70,14 @@
     <div class="w3-center">
       <h1>Recent Projects</h1>
       <!--<h5 class="w3-padding-32" Recent ArXiV posts by members of SONATA: </h5> -->
-      <!--INSERTHERE-->  
+      <!--INSERTHERE-->
 
 <body style="font-family: sans-serif; font-size: 16px; line-height: 20.0px;">
-  
-  
-  
-  
-  
+
+
+
+
+
   <hr>
     <h1 style="font-size: 16px;"><a href="https://arxiv.org/abs/2308.07271v1">An Extensive $\textit{Hubble Space Telescope}$ Study of the Offset and Host Light Distributions of Type I Superluminous Supernovae</a></h1>
     <h2 style="font-size: 12px; font-weight: normal;">
@@ -86,19 +86,19 @@
       <a href="https://www.arxiv-vanity.com/papers/2308.07271v1/" style="display: inline-block; box-sizing: border-box; border: 1px solid transparent; padding: 3px 6px; border-color: black; border-color: ; color: ; background: #eee;">Reformat for web</a>
     </h2>
     <h2 style="font-weight: normal; font-size: 14px;">
-      
-      
+
+
 Brian&nbsp;Hsu,
-      
-      
+
+
 Peter&nbsp;K.&nbsp;Blanchard,
-      
-      
+
+
 Edo&nbsp;Berger,
-      
-      
+
+
 Sebastian&nbsp;Gomez
-      
+
     </h2>
     <details>
       <summary><strong>Abstract</strong></summary>
@@ -124,9 +124,9 @@
 speculate that SLSNe arise from massive runaway stars from disrupted binary
 systems, with velocities of $\sim 10^2$ km s$^{-1}$.</p>
     </details>
-    
-  
-  
+
+
+
   <hr>
     <h1 style="font-size: 16px;"><a href="https://arxiv.org/abs/2307.13050v1">Tip of the Red Giant Branch Bounds on the Neutrino Magnetic Dipole Moment Revisited</a></h1>
     <h2 style="font-size: 12px; font-weight: normal;">
@@ -135,16 +135,16 @@
       <a href="https://www.arxiv-vanity.com/papers/2307.13050v1/" style="display: inline-block; box-sizing: border-box; border: 1px solid transparent; padding: 3px 6px; border-color: black; border-color: ; color: ; background: #eee;">Reformat for web</a>
     </h2>
     <h2 style="font-weight: normal; font-size: 14px;">
-      
-      
+
+
 Noah&nbsp;Franz,
-      
-      
+
+
 Mitchell&nbsp;Dennis,
-      
-      
+
+
 Jeremy&nbsp;Sakstein
-      
+
     </h2>
     <details>
       <summary><strong>Abstract</strong></summary>
@@ -162,9 +162,9 @@
 similarly unconstrained. We discuss the implications of our results for future
 neutrino magnetic dipole moment searches and for other astrophysical probes.</p>
     </details>
-    
-  
-  
+
+
+
   <hr>
     <h1 style="font-size: 16px;"><a href="https://arxiv.org/abs/2306.17233v1">Roman CCS White Paper: Characterizing Superluminous Supernovae with Roman</a></h1>
     <h2 style="font-size: 12px; font-weight: normal;">
@@ -173,64 +173,64 @@
       <a href="https://www.arxiv-vanity.com/papers/2306.17233v1/" style="display: inline-block; box-sizing: border-box; border: 1px solid transparent; padding: 3px 6px; border-color: black; border-color: ; color: ; background: #eee;">Reformat for web</a>
     </h2>
     <h2 style="font-weight: normal; font-size: 14px;">
-      
-      
+
+
 Sebastian&nbsp;Gomez,
-      
-      
+
+
 Kate&nbsp;Alexander,
-      
-      
+
+
 Edo&nbsp;Berger,
-      
-      
+
+
 Peter&nbsp;K.&nbsp;Blanchard,
-      
-      
+
+
 Floor&nbsp;Broekgaarden,
-      
-      
+
+
 Tarraneh&nbsp;Eftekhari,
-      
-      
+
+
 Ori&nbsp;Fox,
-      
-      
+
+
 Kiranjyot&nbsp;Gill,
-      
-      
+
+
 Daichi&nbsp;Hiramatsu,
-      
-      
+
+
 Bhavin&nbsp;Joshi,
-      
-      
+
+
 Mitchell&nbsp;Karmen,
-      
-      
+
+
 Takashi&nbsp;Moriya,
-      
-      
+
+
 Matt&nbsp;Nicholl,
-      
-      
+
+
 Robert&nbsp;Quimby,
-      
-      
+
+
 Eniko&nbsp;Regos,
-      
-      
+
+
 Armin&nbsp;Rest,
-      
-      
+
+
 Benjamin&nbsp;Rose,
-      
-      
+
+
 Melissa&nbsp;Shahbandeh,
-      
-      
+
+
 V.&nbsp;Ashley&nbsp;Villar
-      
+
     </h2>
     <details>
       <summary><strong>Abstract</strong></summary>
@@ -260,9 +260,9 @@
 these most extreme and distant SNe, with only an 8\% increase to the time
 commitment of the survey.</p>
     </details>
-    
-  
-  
+
+
+
   <hr>
     <h1 style="font-size: 16px;"><a href="https://arxiv.org/abs/2306.10119v1">Early Spectroscopy and Dense Circumstellar Medium Interaction in SN~2023ixf</a></h1>
     <h2 style="font-size: 12px; font-weight: normal;">
@@ -271,151 +271,151 @@
       <a href="https://www.arxiv-vanity.com/papers/2306.10119v1/" style="display: inline-block; box-sizing: border-box; border: 1px solid transparent; padding: 3px 6px; border-color: black; border-color: ; color: ; background: #eee;">Reformat for web</a>
     </h2>
     <h2 style="font-weight: normal; font-size: 14px;">
-      
-      
+
+
 K.&nbsp;Azalee&nbsp;Bostroem,
-      
-      
+
+
 Jeniveve&nbsp;Pearson,
-      
-      
+
+
 Manisha&nbsp;Shrestha,
-      
-      
+
+
 David&nbsp;J.&nbsp;Sand,
-      
-      
+
+
 Stefano&nbsp;Valenti,
-      
-      
+
+
 Saurabh&nbsp;W.&nbsp;Jha,
-      
-      
+
+
 Jennifer&nbsp;E.&nbsp;Andrews,
-      
-      
+
+
 Nathan&nbsp;Smith,
-      
-      
+
+
 Giacomo&nbsp;Terreran,
-      
-      
+
+
 Elizabeth&nbsp;Green,
-      
-      
+
+
 Yize&nbsp;Dong,
-      
-      
+
+
 Michael&nbsp;Lundquist,
-      
-      
+
+
 Joshua&nbsp;Haislip,
-      
-      
+
+
 Emily&nbsp;T.&nbsp;Hoang,
-      
-      
+
+
 Griffin&nbsp;Hosseinzadeh,
-      
-      
+
+
 Daryl&nbsp;Janzen,
-      
-      
+
+
 Jacob&nbsp;E.&nbsp;Jencson,
-      
-      
+
+
 Vladimir&nbsp;Kouprianov,
-      
-      
+
+
 Emmy&nbsp;Paraskeva,
-      
-      
+
+
 Nicolas&nbsp;E.&nbsp;Meza&nbsp;Retamal,
-      
-      
+
+
 Daniel&nbsp;E.&nbsp;Reichart,
-      
-      
+
+
 Iair&nbsp;Arcavi,
-      
-      
+
+
 Alceste&nbsp;Z.&nbsp;Bonanos,
-      
-      
+
+
 Michael&nbsp;W.&nbsp;Coughlin,
-      
-      
+
+
 Joseph&nbsp;Farah,
-      
-      
+
+
 Suzanne&nbsp;Hawley,
-      
-      
+
+
 Leslie&nbsp;Hebb,
-      
-      
+
+
 Daichi&nbsp;Hiramatsu,
-      
-      
+
+
 D.&nbsp;Andrew&nbsp;Howell,
-      
-      
+
+
 Takashi&nbsp;Iijima,
-      
-      
+
+
 Ilya&nbsp;Ilyin,
-      
-      
+
+
 Curtis&nbsp;McCully,
-      
-      
+
+
 Sean&nbsp;Moran,
-      
-      
+
+
 Brett&nbsp;M.&nbsp;Morris,
-      
-      
+
+
 Alessandra&nbsp;C.&nbsp;Mura,
-      
-      
+
+
 Megan&nbsp;Newsome,
-      
-      
+
+
 Maria&nbsp;Th.&nbsp;Pabst,
-      
-      
+
+
 Paolo&nbsp;Ochner,
-      
-      
+
+
 Estefania&nbsp;Padilla&nbsp;Gonzalez,
-      
-      
+
+
 Andrea&nbsp;Pastorello,
-      
-      
+
+
 Craig&nbsp;Pellegrino,
-      
-      
+
+
 Aravind&nbsp;P.&nbsp;Ravi,
-      
-      
+
+
 Andrea&nbsp;Reguitti,
-      
-      
+
+
 Laura&nbsp;Salo,
-      
-      
+
+
 Jozsef&nbsp;Vinko,
-      
-      
+
+
 J.&nbsp;C.&nbsp;Wheeler,
-      
-      
+
+
 G.&nbsp;Grant&nbsp;Williams,
-      
-      
+
+
 Samuel&nbsp;Wyatt
-      
+
     </h2>
     <details>
       <summary><strong>Abstract</strong></summary>
@@ -444,9 +444,9 @@
 the peak \Halpha{} emission flux, $R_\text{CSM,
 out}\gtrsim9\times10^{13}~\mathrm{cm}$.</p>
     </details>
-    
-  
-  
+
+
+
   <hr>
     <h1 style="font-size: 16px;"><a href="https://arxiv.org/abs/2306.08678v2">A Luminous Red Supergiant and Dusty Long-period Variable Progenitor for SN 2023ixf</a></h1>
     <h2 style="font-size: 12px; font-weight: normal;">
@@ -455,85 +455,85 @@
       <a href="https://www.arxiv-vanity.com/papers/2306.08678v2/" style="display: inline-block; box-sizing: border-box; border: 1px solid transparent; padding: 3px 6px; border-color: black; border-color: ; color: ; background: #eee;">Reformat for web</a>
     </h2>
     <h2 style="font-weight: normal; font-size: 14px;">
-      
-      
+
+
 Jacob&nbsp;E.&nbsp;Jencson,
-      
-      
+
+
 Jeniveve&nbsp;Pearson,
-      
-      
+
+
 Emma&nbsp;R.&nbsp;Beasor,
-      
-      
+
+
 Ryan&nbsp;M.&nbsp;Lau,
-      
-      
+
+
 Jennifer&nbsp;E.&nbsp;Andrews,
-      
-      
+
+
 K.&nbsp;Azalee&nbsp;Bostroem,
-      
-      
+
+
 Yize&nbsp;Dong,
-      
-      
+
+
 Michael&nbsp;Engesser,
-      
-      
+
+
 Sebastian&nbsp;Gomez,
-      
-      
+
+
 Muryel&nbsp;Guolo,
-      
-      
+
+
 Emily&nbsp;Hoang,
-      
-      
+
+
 Griffin&nbsp;Hosseinzadeh,
-      
-      
+
+
 Saurabh&nbsp;W.&nbsp;Jha,
-      
-      
+
+
 Viraj&nbsp;Karambelkar,
-      
-      
+
+
 Mansi&nbsp;M.&nbsp;Kasliwal,
-      
-      
+
+
 Michael&nbsp;Lundquist,
-      
-      
+
+
 Nicolas&nbsp;E.&nbsp;Meza&nbsp;Retamal,
-      
-      
+
+
 Armin&nbsp;Rest,
-      
-      
+
+
 David&nbsp;J.&nbsp;Sand,
-      
-      
+
+
 Melissa&nbsp;Shahbandeh,
-      
-      
+
+
 Manisha&nbsp;Shrestha,
-      
-      
+
+
 Nathan&nbsp;Smith,
-      
-      
+
+
 Jay&nbsp;Strader,
-      
-      
+
+
 Stefano&nbsp;Valenti,
-      
-      
+
+
 Qinan&nbsp;Wang,
-      
-      
+
+
 Yossef&nbsp;Zenati
-      
+
     </h2>
     <details>
       <summary><strong>Abstract</strong></summary>
@@ -560,9 +560,9 @@
 velocity of $v_w = 10$ km s$^{-1}$, perhaps pointing to enhanced mass loss in a
 pulsation-driven wind.</p>
     </details>
-    
-  
-  
+
+
+
   <hr>
     <h1 style="font-size: 16px;"><a href="https://arxiv.org/abs/2306.07964v2">High resolution spectroscopy of SN~2023ixf&#39;s first week: Engulfing the Asymmetric Circumstellar Material</a></h1>
     <h2 style="font-size: 12px; font-weight: normal;">
@@ -571,28 +571,28 @@
       <a href="https://www.arxiv-vanity.com/papers/2306.07964v2/" style="display: inline-block; box-sizing: border-box; border: 1px solid transparent; padding: 3px 6px; border-color: black; border-color: ; color: ; background: #eee;">Reformat for web</a>
     </h2>
     <h2 style="font-weight: normal; font-size: 14px;">
-      
-      
+
+
 Nathan&nbsp;Smith,
-      
-      
+
+
 Jeniveve&nbsp;Pearson,
-      
-      
+
+
 David&nbsp;J.&nbsp;Sand,
-      
-      
+
+
 Ilya&nbsp;Ilyin,
-      
-      
+
+
 K.&nbsp;Azalee&nbsp;Bostroem,
-      
-      
+
+
 Griffin&nbsp;Hosseinzadeh,
-      
-      
+
+
 Manisha&nbsp;Shrestha
-      
+
     </h2>
     <details>
       <summary><strong>Abstract</strong></summary>
@@ -618,9 +618,9 @@
 find that CSM lines disappear after a few days because the asymmetric CSM is
 engulfed by the SN photosphere.</p>
     </details>
-    
-  
-  
+
+
+
   <hr>
     <h1 style="font-size: 16px;"><a href="https://arxiv.org/abs/2306.06097v4">Shock Cooling and Possible Precursor Emission in the Early Light Curve of the Type II SN 2023ixf</a></h1>
     <h2 style="font-size: 12px; font-weight: normal;">
@@ -629,100 +629,100 @@
       <a href="https://www.arxiv-vanity.com/papers/2306.06097v4/" style="display: inline-block; box-sizing: border-box; border: 1px solid transparent; padding: 3px 6px; border-color: black; border-color: ; color: ; background: #eee;">Reformat for web</a>
     </h2>
     <h2 style="font-weight: normal; font-size: 14px;">
-      
-      
+
+
 Griffin&nbsp;Hosseinzadeh,
-      
-      
+
+
 Joseph&nbsp;Farah,
-      
-      
+
+
 Manisha&nbsp;Shrestha,
-      
-      
+
+
 David&nbsp;J.&nbsp;Sand,
-      
-      
+
+
 Yize&nbsp;Dong,
-      
-      
+
+
 Peter&nbsp;J.&nbsp;Brown,
-      
-      
+
+
 K.&nbsp;Azalee&nbsp;Bostroem,
-      
-      
+
+
 Stefano&nbsp;Valenti,
-      
-      
+
+
 Saurabh&nbsp;W.&nbsp;Jha,
-      
-      
+
+
 Jennifer&nbsp;E.&nbsp;Andrews,
-      
-      
+
+
 Iair&nbsp;Arcavi,
-      
-      
+
+
 Joshua&nbsp;Haislip,
-      
-      
+
+
 Daichi&nbsp;Hiramatsu,
-      
-      
+
+
 Emily&nbsp;Hoang,
-      
-      
+
+
 D.&nbsp;Andrew&nbsp;Howell,
-      
-      
+
+
 Daryl&nbsp;Janzen,
-      
-      
+
+
 Jacob&nbsp;E.&nbsp;Jencson,
-      
-      
+
+
 Vladimir&nbsp;Kouprianov,
-      
-      
+
+
 Michael&nbsp;Lundquist,
-      
-      
+
+
 Curtis&nbsp;McCully,
-      
-      
+
+
 Nicolas&nbsp;E.&nbsp;Meza&nbsp;Retamal,
-      
-      
+
+
 Maryam&nbsp;Modjaz,
-      
-      
+
+
 Megan&nbsp;Newsome,
-      
-      
+
+
 Estefania&nbsp;Padilla&nbsp;Gonzalez,
-      
-      
+
+
 Jeniveve&nbsp;Pearson,
-      
-      
+
+
 Craig&nbsp;Pellegrino,
-      
-      
+
+
 Aravind&nbsp;P.&nbsp;Ravi,
-      
-      
+
+
 Daniel&nbsp;E.&nbsp;Reichart,
-      
-      
+
+
 Nathan&nbsp;Smith,
-      
-      
+
+
 Giacomo&nbsp;Terreran,
-      
-      
+
+
 József&nbsp;Vinkó
-      
+
     </h2>
     <details>
       <summary><strong>Abstract</strong></summary>
@@ -744,9 +744,9 @@
 prefer a scenario related to prolonged emission from the SN shock traveling
 through the progenitor system.</p>
     </details>
-    
-  
-  
+
+
+
   <hr>
     <h1 style="font-size: 16px;"><a href="https://arxiv.org/abs/2305.03071v2">The Early Light Curve of SN 2023bee: Constraining Type Ia Supernova Progenitors the Apian Way</a></h1>
     <h2 style="font-size: 12px; font-weight: normal;">
@@ -755,133 +755,133 @@
       <a href="https://www.arxiv-vanity.com/papers/2305.03071v2/" style="display: inline-block; box-sizing: border-box; border: 1px solid transparent; padding: 3px 6px; border-color: black; border-color: ; color: ; background: #eee;">Reformat for web</a>
     </h2>
     <h2 style="font-weight: normal; font-size: 14px;">
-      
-      
+
+
 Griffin&nbsp;Hosseinzadeh,
-      
-      
+
+
 David&nbsp;J.&nbsp;Sand,
-      
-      
+
+
 Sumit&nbsp;K.&nbsp;Sarbadhicary,
-      
-      
+
+
 Stuart&nbsp;D.&nbsp;Ryder,
-      
-      
+
+
 Saurabh&nbsp;W.&nbsp;Jha,
-      
-      
+
+
 Yize&nbsp;Dong,
-      
-      
+
+
 K.&nbsp;Azalee&nbsp;Bostroem,
-      
-      
+
+
 Jennifer&nbsp;E.&nbsp;Andrews,
-      
-      
+
+
 Emily&nbsp;Hoang,
-      
-      
+
+
 Daryl&nbsp;Janzen,
-      
-      
+
+
 Jacob&nbsp;E.&nbsp;Jencson,
-      
-      
+
+
 Michael&nbsp;Lundquist,
-      
-      
+
+
 Nicolas&nbsp;E.&nbsp;Meza&nbsp;Retamal,
-      
-      
+
+
 Jeniveve&nbsp;Pearson,
-      
-      
+
+
 Manisha&nbsp;Shrestha,
-      
-      
+
+
 Stefano&nbsp;Valenti,
-      
-      
+
+
 Samuel&nbsp;Wyatt,
-      
-      
+
+
 Joseph&nbsp;Farah,
-      
-      
+
+
 D.&nbsp;Andrew&nbsp;Howell,
-      
-      
+
+
 Curtis&nbsp;McCully,
-      
-      
+
+
 Megan&nbsp;Newsome,
-      
-      
+
+
 Estefania&nbsp;Padilla&nbsp;Gonzalez,
-      
-      
+
+
 Craig&nbsp;Pellegrino,
-      
-      
+
+
 Giacomo&nbsp;Terreran,
-      
-      
+
+
 Muzoun&nbsp;Alzaabi,
-      
-      
+
+
 Elizabeth&nbsp;M.&nbsp;Green,
-      
-      
+
+
 Jessica&nbsp;L.&nbsp;Gurney,
-      
-      
+
+
 Peter&nbsp;A.&nbsp;Milne,
-      
-      
+
+
 Kaycee&nbsp;I.&nbsp;Ridenhour,
-      
-      
+
+
 Nathan&nbsp;Smith,
-      
-      
+
+
 Paulina&nbsp;Soto&nbsp;Robles,
-      
-      
+
+
 Lindsey&nbsp;A.&nbsp;Kwok,
-      
-      
+
+
 Michaela&nbsp;Schwab,
-      
-      
+
+
 Mariusz&nbsp;Gromadzki,
-      
-      
+
+
 David&nbsp;A.&nbsp;H.&nbsp;Buckley,
-      
-      
+
+
 Koichi&nbsp;Itagaki,
-      
-      
+
+
 Daichi&nbsp;Hiramatsu,
-      
-      
+
+
 Laura&nbsp;Chomiuk,
-      
-      
+
+
 Peter&nbsp;Lundqvist,
-      
-      
+
+
 Joshua&nbsp;Haislip,
-      
-      
+
+
 Vladimir&nbsp;Kouprianov,
-      
-      
+
+
 Daniel&nbsp;E.&nbsp;Reichart
-      
+
     </h2>
     <details>
       <summary><strong>Abstract</strong></summary>
@@ -900,9 +900,9 @@
 companion that rules out a red giant but allows a main-sequence star. We
 discuss our results in the context of other similar SNe Ia in the literature.</p>
     </details>
-    
-  
-  
+
+
+
   <hr>
     <h1 style="font-size: 16px;"><a href="https://arxiv.org/abs/2303.14277v2">Impact of jets on kilonova photometric and polarimetric emission from binary neutron star mergers</a></h1>
     <h2 style="font-size: 12px; font-weight: normal;">
@@ -911,25 +911,25 @@
       <a href="https://www.arxiv-vanity.com/papers/2303.14277v2/" style="display: inline-block; box-sizing: border-box; border: 1px solid transparent; padding: 3px 6px; border-color: black; border-color: ; color: ; background: #eee;">Reformat for web</a>
     </h2>
     <h2 style="font-weight: normal; font-size: 14px;">
-      
-      
+
+
 Manisha&nbsp;Shrestha,
-      
-      
+
+
 Mattia&nbsp;Bulla,
-      
-      
+
+
 Lorenzo&nbsp;Nativi,
-      
-      
+
+
 Ivan&nbsp;Markin,
-      
-      
+
+
 Stephan&nbsp;Rosswog,
-      
-      
+
+
 Tim&nbsp;Dietrich
-      
+
     </h2>
     <details>
       <summary><strong>Abstract</strong></summary>
@@ -954,9 +954,9 @@
 few days after the merger to help constrain the properties of the ejecta (e.g.
 composition) and jet.</p>
     </details>
-    
-  
-  
+
+
+
   <hr>
     <h1 style="font-size: 16px;"><a href="https://arxiv.org/abs/2302.03829v2">Limit on Supernova Emission in the Brightest Gamma-ray Burst, GRB 221009A</a></h1>
     <h2 style="font-size: 12px; font-weight: normal;">
@@ -965,106 +965,106 @@
       <a href="https://www.arxiv-vanity.com/papers/2302.03829v2/" style="display: inline-block; box-sizing: border-box; border: 1px solid transparent; padding: 3px 6px; border-color: black; border-color: ; color: ; background: #eee;">Reformat for web</a>
     </h2>
     <h2 style="font-weight: normal; font-size: 14px;">
-      
-      
+
+
 Manisha&nbsp;Shrestha,
-      
-      
+
+
 David&nbsp;J.&nbsp;Sand,
-      
-      
+
+
 Kate&nbsp;D.&nbsp;Alexander,
-      
-      
+
+
 K.&nbsp;Azalee&nbsp;Bostroem,
-      
-      
+
+
 Griffin&nbsp;Hosseinzadeh,
-      
-      
+
+
 Jeniveve&nbsp;Pearson,
-      
-      
+
+
 Mojgan&nbsp;Aghakhanloo,
-      
-      
+
+
 József&nbsp;Vinkó,
-      
-      
+
+
 Jennifer&nbsp;E.&nbsp;Andrews,
-      
-      
+
+
 Jacob&nbsp;E.&nbsp;Jencson,
-      
-      
+
+
 M.&nbsp;J.&nbsp;Lundquist,
-      
-      
+
+
 Samuel&nbsp;Wyatt,
-      
-      
+
+
 D.&nbsp;Andrew&nbsp;Howell,
-      
-      
+
+
 Curtis&nbsp;McCully,
-      
-      
+
+
 Estefania&nbsp;Padilla&nbsp;Gonzalez,
-      
-      
+
+
 Craig&nbsp;Pellegrino,
-      
-      
+
+
 Giacomo&nbsp;Terreran,
-      
-      
+
+
 Daichi&nbsp;Hiramatsu,
-      
-      
+
+
 Megan&nbsp;Newsome,
-      
-      
+
+
 Joseph&nbsp;Farah,
-      
-      
+
+
 Saurabh&nbsp;W.&nbsp;Jha,
-      
-      
+
+
 Nathan&nbsp;Smith,
-      
-      
+
+
 J.&nbsp;Craig&nbsp;Wheeler,
-      
-      
+
+
 Clara&nbsp;Martínez-Vázquez,
-      
-      
+
+
 Julio&nbsp;A.&nbsp;Carballo-Bello,
-      
-      
+
+
 Alex&nbsp;Drlica-Wagner,
-      
-      
+
+
 David&nbsp;J.&nbsp;James,
-      
-      
+
+
 Burçin&nbsp;Mutlu-Pakdil,
-      
-      
+
+
 Guy&nbsp;S.&nbsp;Stringfellow,
-      
-      
+
+
 Joanna&nbsp;D.&nbsp;Sakowska,
-      
-      
+
+
 Noelia&nbsp;E.&nbsp;D.&nbsp;Noël,
-      
-      
+
+
 Clécio&nbsp;R.&nbsp;Bom,
-      
-      
+
+
 Kyler&nbsp;Kuehn
-      
+
     </h2>
     <details>
       <summary><strong>Abstract</strong></summary>
@@ -1090,28 +1090,20 @@
 indicate that the energy from the explosion is mostly concentrated in the jet,
 leaving a lower energy budget available for the supernova.</p>
     </details>
-    
+
     <hr>
-<<<<<<< HEAD
-<<<<<<< HEAD
-      <p style="font-size: 12px; font-weight: normal; color: #444;">Generated at 2023-09-10 13:39:17.583816-07:00. </p>    </div>
-=======
       <p style="font-size: 12px; font-weight: normal; color: #444;">Generated at 2023-09-10 14:00:53.267706-07:00. </p>    </div>
->>>>>>> 96cad158fcbcc60ce78f318dc04f27989a733464
-=======
-      <p style="font-size: 12px; font-weight: normal; color: #444;">Generated at 2023-09-10 14:00:53.267706-07:00. </p>    </div>
->>>>>>> 96cad158
   </div>
 </div>
-  
-  
+
+
 
 <div class="w3-container w3-black w3-center w3-opacity w3-padding-64">
     <h1 class="w3-margin w3-xlarge">Contact Info Here</h1>
 </div>
 
 <!-- Footer -->
-<footer class="w3-container w3-padding-64 w3-center w3-opacity">  
+<footer class="w3-container w3-padding-64 w3-center w3-opacity">
   <div class="w3-xlarge w3-padding-32">
     <i class="fa fa-facebook-official w3-hover-opacity"></i>
     <i class="fa fa-instagram w3-hover-opacity"></i>
@@ -1129,10 +1121,10 @@
   var x = document.getElementById("navDemo");
   if (x.className.indexOf("w3-show") == -1) {
     x.className += " w3-show";
-  } else { 
+  } else {
     x.className = x.className.replace(" w3-show", "");
   }
 }
-</script>  
+</script>
 </body>
 </html>