# sonata
Website for Steward Observatory Novel Astrophysical Transient Alliance (SONATA)

## Developer Instructions
To view the website open a terminal and run:
```
./build.sh
```
<<<<<<< HEAD
This will build and display the home page in your favorite web browser!This will build and display the home page in your favorite web browser!This will build and display the home page in your favorite web browser!This will build and display the home page in your favorite web browser!
=======
This will build and display the home page in your favorite web browser!
>>>>>>> 96cad158

NOTE: Make sure you have your `$BROWSER` variable set in bash. This can be done by
finding the absolute path to your favorite browser and run
```
export $BROWSER=/path/to/browser
```<|MERGE_RESOLUTION|>--- conflicted
+++ resolved
@@ -6,11 +6,7 @@
 ```
 ./build.sh
 ```
-<<<<<<< HEAD
-This will build and display the home page in your favorite web browser!This will build and display the home page in your favorite web browser!This will build and display the home page in your favorite web browser!This will build and display the home page in your favorite web browser!
-=======
 This will build and display the home page in your favorite web browser!
->>>>>>> 96cad158
 
 NOTE: Make sure you have your `$BROWSER` variable set in bash. This can be done by
 finding the absolute path to your favorite browser and run
